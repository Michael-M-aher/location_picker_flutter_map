import 'dart:async';
import 'dart:convert';

import 'package:flutter/material.dart';
import 'package:flutter_map/flutter_map.dart';
import 'package:flutter_map_location_marker/flutter_map_location_marker.dart';
import 'package:geolocator/geolocator.dart';
import 'package:http/http.dart' as http;
import 'package:intl/intl.dart' as intl;
import 'package:latlong2/latlong.dart';

import 'Widgets/copyright_osm_widget.dart';
import 'widgets/wide_button.dart';
import 'classes.dart';

/// Principal widget to show Flutter map using osm api with pick up location marker and search bar.
/// you can track you current location, search for a location and select it.
/// navigate easily in the map to selecte location.

class FlutterLocationPicker extends StatefulWidget {
  /// [onPicked] : (callback) is trigger when you clicked on select location,return current [PickedData] of the Marker
  ///
  final void Function(PickedData pickedData) onPicked;

  /// [onError] : (callback) is trigger when an error occurs while fetching location
  ///
  final void Function(Exception e)? onError;

  /// [initPosition] :(LatLong?) set the initial location of the pointer on the map
  ///
  final LatLong? initPosition;

  /// [urlTemplate] : (String) set the url template of the tile layer to get the data from the api (makes you apply your own style to the map) (default = 'https://{s}.tile.openstreetmap.org/{z}/{x}/{y}.png')
  ///
  final String urlTemplate;

  /// [mapLanguage] : (String) set the language of the map and address text (default = 'en')
  ///
  final String mapLanguage;

  /// [selectLocationButtonText] : (String) set the text of the select location button (default = 'Set Current Location')
  ///
  final String selectLocationButtonText;

  /// [selectLocationButtonLeadingIcon] : (Widget) set the leading icon of the select location button
  ///
  final Widget? selectLocationButtonLeadingIcon;

  /// [initZoom] : (double) set initialized zoom in specific location  (default = 17)
  ///
  final double initZoom;

  /// [stepZoom] : (double) set default step zoom value (default = 1)
  ///
  final double stepZoom;

  /// [minZoomLevel] : (double) set default zoom value (default = 2)
  ///
  final double minZoomLevel;

  /// [maxZoomLevel] : (double) set default zoom value (default = 18.4)
  ///
  final double maxZoomLevel;

  /// [loadingWidget] : (Widget) show custom  widget until the map finish initialization
  ///
  final Widget? loadingWidget;

  /// [trackMyPosition] : (bool) if is true, map will track your your location on the map initialization and makes inittial position of the pointer your current location (default = false)
  ///
  final bool trackMyPosition;

  /// [showCurrentLocationPointer] : (bool) if is true, your current location will be shown on the map (default = true)
  ///
  final bool showCurrentLocationPointer;

  /// [showZoomController] : (bool) enable/disable zoom in and zoom out buttons (default = true)
  ///
  final bool showZoomController;

  /// [showLocationController] : (bool) enable/disable locate me button (default = true)
  ///
  final bool showLocationController;

  /// [showSelectLocationButton] : (bool) enable/disable select location button (default = true)
  ///
  final bool showSelectLocationButton;

  /// [mapAnimationDuration] : (Duration) time duration of the move from point to point animation (default = Duration(milliseconds: 2000))
  ///
  final Duration mapAnimationDuration;

  /// [mapLoadingBackgroundColor] : (Color) change the background color of the loading screen before the map initialized
  ///
  final Color? mapLoadingBackgroundColor;

  /// [selectLocationButtonStyle] : (ButtonStyle) change the style of the select Location button
  ///
  final ButtonStyle? selectLocationButtonStyle;

  /// [selectLocationButtonWidth] : (double) change the width of the select Location button
  ///
  final double? selectLocationButtonWidth;

  /// [selectLocationButtonHeight] : (double) change the height of the select Location button
  ///
  final double? selectLocationButtonHeight;

  /// [selectedLocationButtonTextstyle] : set the style of the button text
  final TextStyle selectedLocationButtonTextstyle;

  /// [selectLocationButtonPositionTop] : (double) change the top position of the select Location button (default = null)
  ///
  final double? selectLocationButtonPositionTop;

  /// [selectLocationButtonPositionRight] : (double) change the right position of the select Location button (default = 0)
  ///
  final double? selectLocationButtonPositionRight;

  /// [selectLocationButtonPositionLeft] : (double) change the left position of the select Location button (default = 0)
  ///
  final double? selectLocationButtonPositionLeft;

  /// [selectLocationButtonPositionBottom] : (double) change the bottom position of the select Location button (default = 3)
  ///
  final double? selectLocationButtonPositionBottom;

  /// [showSearchBar] : (bool) enable/disable search bar (default = true)
  ///
  final bool showSearchBar;

  /// [searchBarBackgroundColor] : (Color) change the background color of the search bar
  ///
  final Color? searchBarBackgroundColor;

  /// [searchBarTextColor] : (Color) change the color of the search bar text
  ///
  final Color? searchBarTextColor;

  /// [searchBarHintText] : (String) change the hint text of the search bar
  ///
  final String searchBarHintText;

  /// [searchBarHintColor] : (Color) change the color of the search bar hint text
  ///
  final Color? searchBarHintColor;

  /// [searchbarInputBorder] : (OutlineInputBorder) change the border of the search bar
  ///
  final OutlineInputBorder? searchbarInputBorder;

  /// [searchbarInputFocusBorder] : (OutlineInputBorder) change the border of the search bar when focused
  ///
  final OutlineInputBorder? searchbarInputFocusBorderp;

  /// [searchbarBorderRadius] : (BorderRadiusGeometry) change the border radius of the search bar
  ///
  final BorderRadiusGeometry? searchbarBorderRadius;

  /// [zoomButtonsColor] : (Color) change the color of the zoom buttons icons
  ///
  final Color? zoomButtonsColor;

  /// [zoomButtonsBackgroundColor] : (Color) change the background color of the zoom buttons
  ///
  final Color? zoomButtonsBackgroundColor;

  /// [locationButtonsColor] : (Color) change the color of the location button icon
  ///
  final Color? locationButtonsColor;

  /// [locationButtonBackgroundColor] : (Color) change the background color of the location button
  ///
  final Color? locationButtonBackgroundColor;

  /// [markerIcon] : (IconData) change the marker icon of the map (default = Icon(icons.location_on, color: Colors.red, size: 50))
  ///
  final Widget? markerIcon;

  /// [markerIconOffset] : (double) change the marker icon offset in y direction (default = 50.0)
  ///
  final double markerIconOffset;

  /// [showContributorBadgeForOSM] : (bool) for copyright of osm, we need to add badge in bottom of the map (default false)
  ///
  final bool showContributorBadgeForOSM;

  /// [contributorBadgeForOSMColor] : (Color) change the color of the badge (default Colors.grey[300])
  ///
  final Color? contributorBadgeForOSMColor;

  /// [contributorBadgeForOSMTextColor] : (Color) change the color of the badge text (default Colors.blue)
  ///
  final Color contributorBadgeForOSMTextColor;

  /// [contributorBadgeForOSMText] : (String) change the text of the badge (default 'OpenStreetMap contributors')
  ///
  final String contributorBadgeForOSMText;

  // [contributorBadgeForOSMPositionTop] : (double) change the position of the badge from top (default 0)
  ///
  final double? contributorBadgeForOSMPositionTop;

  /// [contributorBadgeForOSMPositionLeft] : (double) change the position of the badge from left (default null)
  ///
  final double? contributorBadgeForOSMPositionLeft;

  /// [contributorBadgeForOSMPositionRight] : (double) change the position of the badge from right (default 0)
  ///
  final double? contributorBadgeForOSMPositionRight;

  /// [contributorBadgeForOSMPositionBottom] : (double) change the position of the badge from bottom (default -6)
  ///
  final double? contributorBadgeForOSMPositionBottom;

  /// [currLocationIcon] : set the current location iconData
  final IconData currLocationIcon;

  /// [currLocationColor] : set the current location icon color
  final Color currLocationColor;

  /// [currLocationSize] : set the current location icon size
  final double currLocationSize;

  const FlutterLocationPicker({
    Key? key,
    required this.onPicked,
    this.selectedLocationButtonTextstyle = const TextStyle(fontSize: 20),
    this.currLocationSize = 60,
    this.currLocationColor = Colors.blue,
    this.currLocationIcon = Icons.location_pin,
    this.onError,
    this.initPosition,
    this.stepZoom = 1,
    this.initZoom = 17,
    this.minZoomLevel = 2,
    this.maxZoomLevel = 18.4,
    this.urlTemplate = 'https://{s}.tile.openstreetmap.org/{z}/{x}/{y}.png',
    this.mapLanguage = 'en',
    this.selectLocationButtonText = 'Set Current Location',
    this.mapAnimationDuration = const Duration(milliseconds: 2000),
    this.trackMyPosition = false,
    this.showZoomController = true,
    this.showLocationController = true,
    this.showSelectLocationButton = true,
    this.showCurrentLocationPointer = true,
    this.selectLocationButtonStyle,
    this.selectLocationButtonWidth,
    this.selectLocationButtonHeight,
    this.selectLocationButtonPositionTop,
    this.selectLocationButtonPositionRight = 0,
    this.selectLocationButtonPositionLeft = 0,
    this.selectLocationButtonPositionBottom = 3,
    this.showSearchBar = true,
    this.searchBarBackgroundColor,
    this.searchBarTextColor,
    this.searchBarHintText = 'Search location',
    this.searchBarHintColor,
    this.searchbarInputBorder,
    this.searchbarInputFocusBorderp,
    this.searchbarBorderRadius,
    this.mapLoadingBackgroundColor,
    this.locationButtonBackgroundColor,
    this.zoomButtonsBackgroundColor,
    this.zoomButtonsColor,
    this.locationButtonsColor,
    this.markerIcon,
    this.markerIconOffset = 50.0,
    this.showContributorBadgeForOSM = false,
    this.contributorBadgeForOSMColor,
    this.contributorBadgeForOSMTextColor = Colors.blue,
    this.contributorBadgeForOSMText = 'OpenStreetMap contributors',
    this.contributorBadgeForOSMPositionTop,
    this.contributorBadgeForOSMPositionLeft,
    this.contributorBadgeForOSMPositionRight = 0,
    this.contributorBadgeForOSMPositionBottom = -6,
    Widget? loadingWidget,
    this.selectLocationButtonLeadingIcon,
  })  : loadingWidget = loadingWidget ?? const CircularProgressIndicator(),
        super(key: key);

  @override
  State<FlutterLocationPicker> createState() => _FlutterLocationPickerState();
}

class _FlutterLocationPickerState extends State<FlutterLocationPicker>
    with TickerProviderStateMixin {
  /// Creating a new instance of the MapController class.
  MapController _mapController = MapController();

  // Create a animation controller that has a duration and a TickerProvider.
  late AnimationController _animationController;
  final TextEditingController _searchController = TextEditingController();
  final FocusNode _focusNode = FocusNode();
  List<OSMdata> _options = <OSMdata>[];
  LatLng? initPosition;
  Timer? _debounce;
  bool isLoading = true;
  late void Function(Exception e) onError;

  /// It returns true if the text is RTL, false if it's LTR
  ///
  /// Args:
  ///   text (String): The text to be checked for RTL directionality.
  ///
  /// Returns:
  ///   A boolean value.
  bool isRTL(String text) {
    return intl.Bidi.detectRtlDirectionality(text);
  }

  /// If location services are enabled, check if we have permissions to access the location. If we don't
  /// have permissions, request them. If we have permissions, return the current position
  ///
  /// Returns:
  ///   A Future<Position> object.
  Future<Position> _determinePosition() async {
    bool serviceEnabled;
    LocationPermission permission;

    permission = await Geolocator.checkPermission();
    if (permission == LocationPermission.denied) {
      const error = PermissionDeniedException("Location Permission is denied");
      onError(error);
      permission = await Geolocator.requestPermission();
      if (permission == LocationPermission.denied) {
        // Permissions are denied, next time you could try
        // requesting permissions again (this is also where
        // Android's shouldShowRequestPermissionRationale
        // returned true. According to Android guidelines
        // your App should show an explanatory UI now.
        return Future.error(error);
      }
    }

    if (permission == LocationPermission.deniedForever) {
      const error =
          PermissionDeniedException("Location Permission is denied forever");
      onError(error);
      // Permissions are denied forever, handle appropriately.
      return Future.error(error);
    }

    // Test if location services are enabled.
    serviceEnabled = await Geolocator.isLocationServiceEnabled();
    if (!serviceEnabled) {
      await Geolocator.openLocationSettings();

      // Location services are not enabled don't continue
      // accessing the position and request users of the
      // App to enable the location services.
      while (!await Geolocator.isLocationServiceEnabled()) {}
    }
    // When we reach here, permissions are granted and we can
    // continue accessing the position of the device.
    return await Geolocator.getCurrentPosition();
  }

  /// Create a animation controller, add a listener to the controller, and
  /// then forward the controller with the new location
  ///
  /// Args:
  ///   destLocation (LatLng): The LatLng of the destination location.
  ///   destZoom (double): The zoom level you want to animate to.
  void _animatedMapMove(LatLng destLocation, double destZoom) {
    // Create some tweens. These serve to split up the transition from one location to another.
    // In our case, we want to split the transition be<tween> our current map center and the destination.
    final latTween = Tween<double>(
        begin: _mapController.center.latitude, end: destLocation.latitude);
    final lngTween = Tween<double>(
        begin: _mapController.center.longitude, end: destLocation.longitude);
    final zoomTween = Tween<double>(begin: _mapController.zoom, end: destZoom);
    // Create a animation controller that has a duration and a TickerProvider.
    if (mounted) {
      _animationController = AnimationController(
          vsync: this, duration: widget.mapAnimationDuration);
    }
    // The animation determines what path the animation will take. You can try different Curves values, although I found
    // fastOutSlowIn to be my favorite.
    final Animation<double> animation = CurvedAnimation(
        parent: _animationController, curve: Curves.fastOutSlowIn);

    _animationController.addListener(() {
      _mapController.move(
          LatLng(latTween.evaluate(animation), lngTween.evaluate(animation)),
          zoomTween.evaluate(animation));
    });

    if (mounted) {
      _animationController.forward();
    }
  }

  /// It takes the latitude and longitude of the current location and uses the OpenStreetMap API to get
  /// the address of the location
  ///
  /// Args:
  ///   latitude (double): The latitude of the location.
  ///   longitude (double): The longitude of the location.
  void setNameCurrentPos(double latitude, double longitude) async {
    var client = http.Client();
    // setState(() {
    //   isLoading = true;
    // });
    String url =
        'https://nominatim.openstreetmap.org/reverse?format=json&lat=$latitude&lon=$longitude&zoom=18&addressdetails=1&accept-language=${widget.mapLanguage}';

    try {
      var response = await client.post(Uri.parse(url));
      var decodedResponse =
          jsonDecode(utf8.decode(response.bodyBytes)) as Map<dynamic, dynamic>;
      _searchController.text =
          decodedResponse['display_name'] ?? "This Location is not accessible";
      // setState(() {
      //   isLoading = false;
      // });
    } on Exception catch (e) {
      onError(e);
    } finally {
      // setState(() {
      //   isLoading = false;
      // });
    }
  }

  /// It takes the poiner of the map and sends a request to the OpenStreetMap API to get the address of
  /// the poiner
  ///
  /// Returns:
  ///   A Future object that will eventually contain a PickedData object.
  Future<PickedData> pickData() async {
    LatLong center = LatLong(
        _mapController.center.latitude, _mapController.center.longitude);
    var client = http.Client();
    String url =
        'https://nominatim.openstreetmap.org/reverse?format=json&lat=${_mapController.center.latitude}&lon=${_mapController.center.longitude}&zoom=18&addressdetails=1&accept-language=${widget.mapLanguage}';

    var response = await client.post(Uri.parse(url));
    var decodedResponse =
        jsonDecode(utf8.decode(response.bodyBytes)) as Map<dynamic, dynamic>;
    String displayName = "This Location is not accessible";
    Map<String, dynamic> address;

    if (decodedResponse['display_name'] != null) {
      displayName = decodedResponse['display_name'];
      address = decodedResponse['address'];
    } else {
      center = LatLong(0, 0);
      address = decodedResponse as Map<String, dynamic>;
    }
    return PickedData(center, displayName, address);
  }

  @override
  void setState(fn) {
    if (mounted) {
      super.setState(fn);
    }
  }

  @override
  void initState() {
    _mapController = MapController();
    _animationController =
        AnimationController(duration: widget.mapAnimationDuration, vsync: this);
    onError = widget.onError ?? (e) => debugPrint(e.toString());

    /// Checking if the trackMyPosition is true or false. If it is true, it will get the current
    /// position of the user and set the initLate and initLong to the current position. If it is false,
    /// it will set the initLate and initLong to the [initPosition].latitude and
    /// [initPosition].longitude.
    if (widget.trackMyPosition) {
      _determinePosition().then((currentPosition) {
        initPosition =
            LatLng(currentPosition.latitude, currentPosition.longitude);

        setNameCurrentPos(currentPosition.latitude, currentPosition.longitude);
        _animatedMapMove(
            LatLng(currentPosition.latitude, currentPosition.longitude), 18.0);
      }, onError: (e) => onError(e)).whenComplete(() => setState(() {
            isLoading = false;
          }));
    } else if (widget.initPosition != null) {
      initPosition =
          LatLng(widget.initPosition!.latitude, widget.initPosition!.longitude);
      setState(() {
        isLoading = false;
      });
      setNameCurrentPos(
          widget.initPosition!.latitude, widget.initPosition!.longitude);
    } else {
      setState(() {
        isLoading = false;
      });
    }

    /// The above code is listening to the mapEventStream and when the mapEventMoveEnd event is
    /// triggered, it calls the setNameCurrentPos function.
    _mapController.mapEventStream.listen((event) async {
      if (event is MapEventMoveEnd) {
        setNameCurrentPos(event.center.latitude, event.center.longitude);
      }
    });

    super.initState();
  }

  /// The dispose() function is called when the widget is removed from the widget tree and is used to
  /// clean up resources
  @override
  void dispose() {
    _mapController.dispose();
    _animationController.dispose();
    super.dispose();
  }

  Widget _buildListView() {
    return ListView.builder(
        shrinkWrap: true,
        physics: const NeverScrollableScrollPhysics(),
        itemCount: _options.length > 5 ? 5 : _options.length,
        itemBuilder: (context, index) {
          return ListTile(
            leading: Icon(Icons.location_on, color: widget.searchBarTextColor),
            title: Text(
              _options[index].displayname,
              style: TextStyle(color: widget.searchBarTextColor),
            ),
            onTap: () {
              _animatedMapMove(
                  LatLng(_options[index].latitude, _options[index].longitude),
                  18.0);
              setNameCurrentPos(
                  _options[index].latitude, _options[index].longitude);

              _focusNode.unfocus();
              _options.clear();
              setState(() {});
            },
          );
        });
  }

  Widget _buildSearchBar() {
    OutlineInputBorder inputBorder = OutlineInputBorder(
      borderSide: BorderSide(color: Theme.of(context).primaryColor),
    );
    OutlineInputBorder inputFocusBorder = OutlineInputBorder(
      borderSide: BorderSide(color: Theme.of(context).primaryColor, width: 3.0),
    );

    return Positioned(
      top: 0,
      left: 0,
      right: 0,
      child: Container(
        margin: const EdgeInsets.all(15),
        decoration: BoxDecoration(
          color: widget.searchBarBackgroundColor ??
              Theme.of(context).colorScheme.background,
          borderRadius:
              widget.searchbarBorderRadius ?? BorderRadius.circular(5),
        ),
        child: Column(
          children: [
            TextFormField(
                textDirection: isRTL(_searchController.text)
                    ? TextDirection.rtl
                    : TextDirection.ltr,
                style: TextStyle(color: widget.searchBarTextColor),
                controller: _searchController,
                focusNode: _focusNode,
                decoration: InputDecoration(
                  hintText: widget.searchBarHintText,
                  hintTextDirection: isRTL(widget.searchBarHintText)
                      ? TextDirection.rtl
                      : TextDirection.ltr,
                  border: widget.searchbarInputBorder ?? inputBorder,
                  focusedBorder:
                      widget.searchbarInputFocusBorderp ?? inputFocusBorder,
                  hintStyle: TextStyle(color: widget.searchBarHintColor),
                  suffixIcon: IconButton(
                    onPressed: () => _searchController.clear(),
                    icon: Icon(
                      Icons.clear,
                      color: widget.searchBarTextColor,
                    ),
                  ),
                ),
                onChanged: (String value) {
                  if (_debounce?.isActive ?? false) {
                    _debounce?.cancel();
                  }
                  setState(() {});
                  _debounce = Timer(const Duration(milliseconds: 20), () async {
                    var client = http.Client();
                    try {
                      String url =
                          'https://nominatim.openstreetmap.org/search?q=$value&format=json&polygon_geojson=1&addressdetails=1&accept-language=${widget.mapLanguage}';
                      var response = await client.post(Uri.parse(url));
                      var decodedResponse =
                          jsonDecode(utf8.decode(response.bodyBytes))
                              as List<dynamic>;
                      _options = decodedResponse
                          .map((e) => OSMdata(
                              displayname: e['display_name'],
                              latitude: double.parse(e['lat']),
                              longitude: double.parse(e['lon'])))
                          .toList();
                      setState(() {});
                    } on Exception catch (e) {
                      onError(e);
                    } finally {
                      client.close();
                    }
                  });
                }),
            StatefulBuilder(builder: ((context, setState) {
              return _buildListView();
            })),
          ],
        ),
      ),
    );
  }

  Widget _buildControllerButtons() {
    return PositionedDirectional(
      bottom: 72,
      end: 16,
      child: Column(
        children: [
          if (widget.showZoomController)
            FloatingActionButton(
              heroTag: "btn1",
              shape: const CircleBorder(),
              backgroundColor: widget.zoomButtonsBackgroundColor,
              onPressed: () {
                _animatedMapMove(_mapController.center,
                    _mapController.zoom + widget.stepZoom);
              },
              child: Icon(
                Icons.zoom_in,
                color: widget.zoomButtonsColor,
              ),
            ),
          const SizedBox(height: 16),
          if (widget.showZoomController)
            FloatingActionButton(
              heroTag: "btn2",
              shape: const CircleBorder(),
              backgroundColor: widget.zoomButtonsBackgroundColor,
              onPressed: () {
                _animatedMapMove(_mapController.center,
                    _mapController.zoom - widget.stepZoom);
              },
              child: Icon(
                Icons.zoom_out,
                color: widget.zoomButtonsColor,
              ),
            ),
          const SizedBox(height: 22),
          if (widget.showLocationController)
            FloatingActionButton(
              heroTag: "btn3",
              backgroundColor: widget.locationButtonBackgroundColor,
              onPressed: () async {
                setState(() {
                  isLoading = true;
                });
                _determinePosition().then((currentPosition) {
                  _animatedMapMove(
                      LatLng(
                          currentPosition.latitude, currentPosition.longitude),
                      18);
                  setNameCurrentPos(
                      currentPosition.latitude, currentPosition.longitude);
                });
              },
              child:
                  Icon(Icons.my_location, color: widget.locationButtonsColor),
            ),
        ],
      ),
    );
  }

  Widget _buildMap() {
    return Positioned.fill(
        child: FlutterMap(
      options: MapOptions(
          center: initPosition,
          zoom: initPosition != null ? widget.initZoom : widget.minZoomLevel,
          maxZoom: widget.maxZoomLevel,
          minZoom: widget.minZoomLevel),
      mapController: _mapController,
      children: [
        TileLayer(
          urlTemplate: widget.urlTemplate,
          subdomains: const ['a', 'b', 'c'],
          backgroundColor:
              widget.mapLoadingBackgroundColor ?? const Color(0xFFE0E0E0),
        ),
        if (widget.showCurrentLocationPointer) _buildCurrentLocation(),
      ],
    ));
  }

  Widget _buildCurrentLocation() {
    return CurrentLocationLayer(
      style: const LocationMarkerStyle(
        markerDirection: MarkerDirection.heading,
        headingSectorRadius: 60,
        markerSize: Size(18, 18),
      ),
    );
  }

  Widget _buildMarker() {
    return Positioned.fill(
      bottom: widget.markerIconOffset,
      child: IgnorePointer(
        child: Center(
          child: widget.markerIcon ??
              Icon(
                widget.currLocationIcon,
                color: widget.currLocationColor,
                size: widget.currLocationSize,
              ),
        ),
      ),
    );
  }

  Widget _buildSelectButton() {
    return Positioned(
      top: widget.selectLocationButtonPositionTop,
      bottom: widget.selectLocationButtonPositionBottom,
      left: widget.selectLocationButtonPositionLeft,
      right: widget.selectLocationButtonPositionRight,
      child: Center(
        child: Padding(
          padding: const EdgeInsets.all(8.0),
          child: WideButton(
            widget.selectLocationButtonText,
            leadingIcon: widget.selectLocationButtonLeadingIcon,
            onPressed: () async {
              setState(() {
                isLoading = true;
              });
              pickData().then((value) {
                widget.onPicked(value);
              }, onError: (e) => onError(e)).whenComplete(() => setState(() {
                    isLoading = false;
                  }));
            },
            textStyle: widget.selectedLocationButtonTextstyle,
            style: widget.selectLocationButtonStyle,
<<<<<<< HEAD
            textColor: widget.selectLocationTextColor,
=======
            width: widget.selectLocationButtonWidth,
            height: widget.selectLocationButtonHeight,
>>>>>>> 32f3cf2c
          ),
        ),
      ),
    );
  }

  @override
  Widget build(BuildContext context) {
    return Stack(
      children: [
        _buildMap(),
        if (!isLoading) _buildMarker(),
        if (isLoading) Center(child: widget.loadingWidget!),
        SafeArea(
          child: Stack(children: [
            _buildControllerButtons(),
            if (widget.showSearchBar) _buildSearchBar(),
            if (widget.showContributorBadgeForOSM) ...[
              Positioned(
                top: widget.contributorBadgeForOSMPositionTop,
                bottom: widget.contributorBadgeForOSMPositionBottom,
                left: widget.contributorBadgeForOSMPositionLeft,
                right: widget.contributorBadgeForOSMPositionRight,
                child: CopyrightOSMWidget(
                  badgeText: widget.contributorBadgeForOSMText,
                  badgeTextColor: widget.contributorBadgeForOSMTextColor,
                  badgeColor: widget.contributorBadgeForOSMColor,
                ),
              ),
            ],
            if (widget.showSelectLocationButton) _buildSelectButton(),
          ]),
        )
      ],
    );
  }
}<|MERGE_RESOLUTION|>--- conflicted
+++ resolved
@@ -98,6 +98,10 @@
   ///
   final ButtonStyle? selectLocationButtonStyle;
 
+  /// [selectLocationTextColor] : (Color) change the color of the select Location text
+  ///
+  final Color? selectLocationTextColor;
+
   /// [selectLocationButtonWidth] : (double) change the width of the select Location button
   ///
   final double? selectLocationButtonWidth;
@@ -106,9 +110,6 @@
   ///
   final double? selectLocationButtonHeight;
 
-  /// [selectedLocationButtonTextstyle] : set the style of the button text
-  final TextStyle selectedLocationButtonTextstyle;
-
   /// [selectLocationButtonPositionTop] : (double) change the top position of the select Location button (default = null)
   ///
   final double? selectLocationButtonPositionTop;
@@ -212,23 +213,10 @@
   /// [contributorBadgeForOSMPositionBottom] : (double) change the position of the badge from bottom (default -6)
   ///
   final double? contributorBadgeForOSMPositionBottom;
-
-  /// [currLocationIcon] : set the current location iconData
-  final IconData currLocationIcon;
-
-  /// [currLocationColor] : set the current location icon color
-  final Color currLocationColor;
-
-  /// [currLocationSize] : set the current location icon size
-  final double currLocationSize;
 
   const FlutterLocationPicker({
     Key? key,
     required this.onPicked,
-    this.selectedLocationButtonTextstyle = const TextStyle(fontSize: 20),
-    this.currLocationSize = 60,
-    this.currLocationColor = Colors.blue,
-    this.currLocationIcon = Icons.location_pin,
     this.onError,
     this.initPosition,
     this.stepZoom = 1,
@@ -245,6 +233,7 @@
     this.showSelectLocationButton = true,
     this.showCurrentLocationPointer = true,
     this.selectLocationButtonStyle,
+    this.selectLocationTextColor,
     this.selectLocationButtonWidth,
     this.selectLocationButtonHeight,
     this.selectLocationButtonPositionTop,
@@ -399,9 +388,9 @@
   ///   longitude (double): The longitude of the location.
   void setNameCurrentPos(double latitude, double longitude) async {
     var client = http.Client();
-    // setState(() {
-    //   isLoading = true;
-    // });
+    setState(() {
+      isLoading = true;
+    });
     String url =
         'https://nominatim.openstreetmap.org/reverse?format=json&lat=$latitude&lon=$longitude&zoom=18&addressdetails=1&accept-language=${widget.mapLanguage}';
 
@@ -410,16 +399,16 @@
       var decodedResponse =
           jsonDecode(utf8.decode(response.bodyBytes)) as Map<dynamic, dynamic>;
       _searchController.text =
-          decodedResponse['display_name'] ?? "This Location is not accessible";
-      // setState(() {
-      //   isLoading = false;
-      // });
+          decodedResponse['display_name'] ?? "Search Location";
+      setState(() {
+        isLoading = false;
+      });
     } on Exception catch (e) {
       onError(e);
     } finally {
-      // setState(() {
-      //   isLoading = false;
-      // });
+      setState(() {
+        isLoading = false;
+      });
     }
   }
 
@@ -438,17 +427,8 @@
     var response = await client.post(Uri.parse(url));
     var decodedResponse =
         jsonDecode(utf8.decode(response.bodyBytes)) as Map<dynamic, dynamic>;
-    String displayName = "This Location is not accessible";
-    Map<String, dynamic> address;
-
-    if (decodedResponse['display_name'] != null) {
-      displayName = decodedResponse['display_name'];
-      address = decodedResponse['address'];
-    } else {
-      center = LatLong(0, 0);
-      address = decodedResponse as Map<String, dynamic>;
-    }
-    return PickedData(center, displayName, address);
+    String displayName = decodedResponse['display_name'];
+    return PickedData(center, displayName, decodedResponse['address']);
   }
 
   @override
@@ -722,10 +702,10 @@
       child: IgnorePointer(
         child: Center(
           child: widget.markerIcon ??
-              Icon(
-                widget.currLocationIcon,
-                color: widget.currLocationColor,
-                size: widget.currLocationSize,
+              const Icon(
+                Icons.location_pin,
+                color: Colors.red,
+                size: 50,
               ),
         ),
       ),
@@ -754,14 +734,10 @@
                     isLoading = false;
                   }));
             },
-            textStyle: widget.selectedLocationButtonTextstyle,
             style: widget.selectLocationButtonStyle,
-<<<<<<< HEAD
             textColor: widget.selectLocationTextColor,
-=======
             width: widget.selectLocationButtonWidth,
             height: widget.selectLocationButtonHeight,
->>>>>>> 32f3cf2c
           ),
         ),
       ),
